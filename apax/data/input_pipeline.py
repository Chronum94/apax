--- conflicted
+++ resolved
@@ -397,11 +397,9 @@
 
 class BatchProcessor:
     def __init__(
-<<<<<<< HEAD
-        self, cutoff, forces=True, stress=False, additional_properties=[]
-=======
+        
         self, cutoff, atom_padding: int, nl_padding: int, forces=True, stress=False
->>>>>>> 82d5d6b2
+    , additional_properties=[]
     ) -> None:
         self.cutoff = cutoff
         self.atom_padding = atom_padding
@@ -449,6 +447,13 @@
                 labels["forces"][i, : inp["n_atoms"]] = lab["forces"]
             if self.stress:
                 labels["stress"][i] = lab["stress"]
+            
+            for prop in self.additional_properties:
+                name, shape = prop
+                if shape[0] == "natoms":
+                    zeros_to_add = ... # TODO
+                    pad_shape = [(0, zeros_to_add)] + [(0, 0)] * (len(shape) - 1)
+                    labels[name] = np.pad(labels[name], pad_shape, "constant")
 
         max_nbrs = np.max([idx.shape[1] for idx in idxs])
         max_nbrs = round_up_to_multiple(max_nbrs, self.nl_padding)
@@ -460,17 +465,6 @@
             inputs["idx"][i, :, : idx.shape[1]] = idx
             inputs["offsets"][i, : offset.shape[0], :] = offset
 
-<<<<<<< HEAD
-            for prop in self.additional_properties:
-                name, shape = prop
-                if shape[0] == "natoms":
-                    pad_shape = [(0, zeros_to_add)] + [(0, 0)] * (len(shape) - 1)
-                    labels[name] = np.pad(labels[name], pad_shape, "constant")
-
-        inputs = {k: np.array(v) for k, v in inputs.items()}
-        labels = {k: np.array(v) for k, v in labels.items()}
-=======
->>>>>>> 82d5d6b2
         return inputs, labels
 
 
@@ -524,15 +518,11 @@
 
         self.sample_atoms = atoms_list[0]
 
-<<<<<<< HEAD
+        # Transform atoms into inputs and labels
+        self.inputs = atoms_to_inputs(atoms_list, pos_unit)
         self.labels = atoms_to_labels(
             atoms_list, pos_unit, energy_unit, additional_properties
         )
-=======
-        # Transform atoms into inputs and labels
-        self.inputs = atoms_to_inputs(atoms_list, pos_unit)
-        self.labels = atoms_to_labels(atoms_list, pos_unit, energy_unit)
->>>>>>> 82d5d6b2
         label_keys = self.labels.keys()
 
         self.data = list(
