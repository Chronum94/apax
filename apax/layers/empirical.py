from dataclasses import field
from typing import Any

import flax.linen as nn
import jax
import jax.numpy as jnp
import numpy as np
from jax import vmap
from jax_md import partition, space

from apax.layers.descriptor.gaussian_moment_descriptor import disp_fn, get_disp_fn
from apax.layers.masking import mask_by_neighbor
from apax.model.utils import NeighborSpoof
from apax.utils.math import fp64_sum


def inverse_softplus(x):
    return jnp.log(jnp.exp(x) - 1.0)


class EmpiricalEnergyTerm(nn.Module):
    dtype: Any = jnp.float32


class ZBLRepulsion(EmpiricalEnergyTerm):
    init_box: np.array = field(default_factory=lambda: np.array([0.0, 0.0, 0.0]))
    r_max: float = 6.0
    apply_mask: bool = True
    inference_disp_fn: Any = None

    def setup(self):
        if np.all(self.init_box < 1e-6):
            # displacement function for gas phase training and predicting
            displacement_fn = space.free()[0]
            self.displacement = space.map_bond(displacement_fn)
        elif self.inference_disp_fn is None:
            # displacement function used for training on periodic systems
            self.displacement = vmap(disp_fn, (0, 0, None, None), 0)
        else:
            mappable_displacement_fn = get_disp_fn(self.inference_disp_fn)
            self.displacement = vmap(mappable_displacement_fn, (0, 0, None, None), 0)

        self.distance = vmap(space.distance, 0, 0)

        self.ke = 14.3996

        a_exp = 0.23
        a_num = 0.46850
        coeffs = jnp.array([0.18175, 0.50986, 0.28022, 0.02817])[:, None]
        exps = jnp.array([3.19980, 0.94229, 0.4029, 0.20162])[:, None]

        a_exp_isp = inverse_softplus(a_exp)
        a_num_isp = inverse_softplus(a_num)
        coeffs_isp = inverse_softplus(coeffs)
        exps_isp = inverse_softplus(exps)
        rep_scale_isp = inverse_softplus(1.0 / self.ke)

        self.a_exp = self.param("a_exp", nn.initializers.constant(a_exp_isp), (1,))
        self.a_num = self.param("a_num", nn.initializers.constant(a_num_isp), (1,))
        self.coefficients = self.param(
            "coefficients",
            nn.initializers.constant(coeffs_isp),
            (4, 1),
        )

        self.exponents = self.param(
            "exponents",
            nn.initializers.constant(exps_isp),
            (4, 1),
        )

        self.rep_scale = self.param(
            "rep_scale", nn.initializers.constant(rep_scale_isp), (1,)
        )

    def __call__(self, R, Z, neighbor, box, offsets, perturbation=None):
        R = R.astype(jnp.float64)
        # R shape n_atoms x 3
        # Z shape n_atoms
        # n_atoms = R.shape[0]
        if type(neighbor) in [partition.NeighborList, NeighborSpoof]:
            idx = neighbor.idx
        else:
            idx = neighbor

        idx_i, idx_j = idx[0], idx[1]

        # shape: neighbors
        Z_i, Z_j = Z[idx_i, ...], Z[idx_j, ...]

        # dr_vec shape: neighbors x 3
        if np.all(self.init_box < 1e-6):
            # reverse conventnion to match TF
            # distance vector for gas phase training and predicting
            dr_vec = self.displacement(R[idx_j], R[idx_i]).astype(self.dtype)
        else:
            # distance vector for training on periodic systems
            # reverse conventnion to match TF
            Ri = R[idx_i]
            Rj = R[idx_j]

            dr_vec = self.displacement(Rj, Ri, perturbation, box).astype(self.dtype)
            dr_vec += offsets

        # dr shape: neighbors
        dr = self.distance(dr_vec).astype(self.dtype)

        dr = jnp.clip(dr, a_min=0.02, a_max=self.r_max)
        cos_cutoff = 0.5 * (jnp.cos(np.pi * dr / self.r_max) + 1.0)

        # Ensure positive parameters
        a_exp = jax.nn.softplus(self.a_exp)
        a_num = jax.nn.softplus(self.a_num)
        coefficients = jax.nn.softplus(self.coefficients)
        exponents = jax.nn.softplus(self.exponents)
        rep_scale = jax.nn.softplus(self.rep_scale)

        a_divisor = Z_i**a_exp + Z_j**a_exp
        dist = dr * a_divisor / a_num
        f = coefficients * jnp.exp(-exponents * dist)
        f = jnp.sum(f, axis=0)

        E_ij = Z_i * Z_j / dr * f * cos_cutoff
        if self.apply_mask:
            E_ij = mask_by_neighbor(E_ij, idx)
        E = 0.5 * rep_scale * self.ke * fp64_sum(E_ij)
<<<<<<< HEAD
        return fp64_sum(E)
=======
        return fp64_sum(E)


class ReaxBonded(EmpiricalEnergyTerm):
    n_species: int = 119
    init_box: np.array = field(default_factory=lambda: np.array([0.0, 0.0, 0.0]))
    r_max: float = 6.0
    apply_mask: bool = True
    inference_disp_fn: Any = None

    def setup(self):
        if np.all(self.init_box < 1e-6):
            # displacement function for gas phase training and predicting
            displacement_fn = space.free()[0]
            self.displacement = space.map_bond(displacement_fn)
        elif self.inference_disp_fn is None:
            # displacement function used for training on periodic systems
            self.displacement = vmap(disp_fn, (0, 0, None, None), 0)
        else:
            mappable_displacement_fn = get_disp_fn(self.inference_disp_fn)
            self.displacement = vmap(mappable_displacement_fn, (0, 0, None, None), 0)

        self.distance = vmap(space.distance, 0, 0)

        self.r0 = self.param("r0", nn.initializers.constant(1.7), (self.n_species))
        self.po_coeff = self.param(
            "po_coeff", nn.initializers.uniform(0.9), (self.n_species, self.n_species, 3)
        )
        self.po_exp = self.param(
            "po_exp", uniform_range(1, 2), (self.n_species, self.n_species, 3)
        )
        self.De = self.param(
            "De", uniform_range(0.01, 0.05), (self.n_species, self.n_species)
        )
        self.pbe1 = self.param(
            "pbe1", uniform_range(-0.10, 0.10), (self.n_species, self.n_species)
        )
        self.pbe2 = self.param(
            "pbe2", uniform_range(0.0, 1.0), (self.n_species, self.n_species)
        )

    def __call__(self, R, Z, neighbor, box, offsets, perturbation=None):
        R = R.astype(jnp.float64)
        # R shape n_atoms x 3
        # Z shape n_atoms
        if type(neighbor) in [partition.NeighborList, NeighborSpoof]:
            idx = neighbor.idx
        else:
            idx = neighbor

        idx_i, idx_j = idx[0], idx[1]

        # shape: neighbors
        Z_i, Z_j = Z[idx_i, ...], Z[idx_j, ...]

        # dr_vec shape: neighbors x 3
        if np.all(self.init_box < 1e-6):
            # reverse conventnion to match TF
            # distance vector for gas phase training and predicting
            dr_vec = self.displacement(R[idx_j], R[idx_i]).astype(self.dtype)
        else:
            # distance vector for training on periodic systems
            # reverse conventnion to match TF
            Ri = R[idx_i]
            Rj = R[idx_j]

            dr_vec = self.displacement(Rj, Ri, perturbation, box).astype(self.dtype)
            dr_vec += offsets

        # dr shape: neighbors
        dr = self.distance(dr_vec).astype(self.dtype)

        dr_clipped = jnp.clip(dr, a_max=self.r_max)
        cos_cutoff = 0.5 * (jnp.cos(np.pi * dr_clipped / self.r_max) + 1.0)
        cutoff = einops.repeat(cos_cutoff, "neighbors -> neighbors 1")

        r0_i, r0_j = jax.nn.softplus(self.r0[Z_i]), jax.nn.softplus(self.r0[Z_j])
        po_coeff = jax.nn.softplus(self.po_coeff[Z_i, Z_j])
        po_exp = jax.nn.softplus(self.po_exp[Z_i, Z_j])
        De = jax.nn.softplus(self.De[Z_i, Z_j])
        pbe1 = self.pbe1[Z_i, Z_j]
        pbe2 = jax.nn.softplus(self.pbe2[Z_i, Z_j] + 1.0)

        r0_ij = (r0_i + r0_j) / 2

        bo_terms = jnp.exp(-po_coeff * ((dr / r0_ij)[:, None] ** po_exp)) * cutoff
        bo_ij = jnp.sum(bo_terms, axis=1)

        E_ij = -De * bo_ij * jnp.exp(pbe1 * (1 - (bo_ij**pbe2)))

        if self.apply_mask:
            E_ij = mask_by_neighbor(E_ij, idx)
        E = fp64_sum(E_ij)

        return E
>>>>>>> 08799260
<|MERGE_RESOLUTION|>--- conflicted
+++ resolved
@@ -124,102 +124,4 @@
         if self.apply_mask:
             E_ij = mask_by_neighbor(E_ij, idx)
         E = 0.5 * rep_scale * self.ke * fp64_sum(E_ij)
-<<<<<<< HEAD
-        return fp64_sum(E)
-=======
-        return fp64_sum(E)
-
-
-class ReaxBonded(EmpiricalEnergyTerm):
-    n_species: int = 119
-    init_box: np.array = field(default_factory=lambda: np.array([0.0, 0.0, 0.0]))
-    r_max: float = 6.0
-    apply_mask: bool = True
-    inference_disp_fn: Any = None
-
-    def setup(self):
-        if np.all(self.init_box < 1e-6):
-            # displacement function for gas phase training and predicting
-            displacement_fn = space.free()[0]
-            self.displacement = space.map_bond(displacement_fn)
-        elif self.inference_disp_fn is None:
-            # displacement function used for training on periodic systems
-            self.displacement = vmap(disp_fn, (0, 0, None, None), 0)
-        else:
-            mappable_displacement_fn = get_disp_fn(self.inference_disp_fn)
-            self.displacement = vmap(mappable_displacement_fn, (0, 0, None, None), 0)
-
-        self.distance = vmap(space.distance, 0, 0)
-
-        self.r0 = self.param("r0", nn.initializers.constant(1.7), (self.n_species))
-        self.po_coeff = self.param(
-            "po_coeff", nn.initializers.uniform(0.9), (self.n_species, self.n_species, 3)
-        )
-        self.po_exp = self.param(
-            "po_exp", uniform_range(1, 2), (self.n_species, self.n_species, 3)
-        )
-        self.De = self.param(
-            "De", uniform_range(0.01, 0.05), (self.n_species, self.n_species)
-        )
-        self.pbe1 = self.param(
-            "pbe1", uniform_range(-0.10, 0.10), (self.n_species, self.n_species)
-        )
-        self.pbe2 = self.param(
-            "pbe2", uniform_range(0.0, 1.0), (self.n_species, self.n_species)
-        )
-
-    def __call__(self, R, Z, neighbor, box, offsets, perturbation=None):
-        R = R.astype(jnp.float64)
-        # R shape n_atoms x 3
-        # Z shape n_atoms
-        if type(neighbor) in [partition.NeighborList, NeighborSpoof]:
-            idx = neighbor.idx
-        else:
-            idx = neighbor
-
-        idx_i, idx_j = idx[0], idx[1]
-
-        # shape: neighbors
-        Z_i, Z_j = Z[idx_i, ...], Z[idx_j, ...]
-
-        # dr_vec shape: neighbors x 3
-        if np.all(self.init_box < 1e-6):
-            # reverse conventnion to match TF
-            # distance vector for gas phase training and predicting
-            dr_vec = self.displacement(R[idx_j], R[idx_i]).astype(self.dtype)
-        else:
-            # distance vector for training on periodic systems
-            # reverse conventnion to match TF
-            Ri = R[idx_i]
-            Rj = R[idx_j]
-
-            dr_vec = self.displacement(Rj, Ri, perturbation, box).astype(self.dtype)
-            dr_vec += offsets
-
-        # dr shape: neighbors
-        dr = self.distance(dr_vec).astype(self.dtype)
-
-        dr_clipped = jnp.clip(dr, a_max=self.r_max)
-        cos_cutoff = 0.5 * (jnp.cos(np.pi * dr_clipped / self.r_max) + 1.0)
-        cutoff = einops.repeat(cos_cutoff, "neighbors -> neighbors 1")
-
-        r0_i, r0_j = jax.nn.softplus(self.r0[Z_i]), jax.nn.softplus(self.r0[Z_j])
-        po_coeff = jax.nn.softplus(self.po_coeff[Z_i, Z_j])
-        po_exp = jax.nn.softplus(self.po_exp[Z_i, Z_j])
-        De = jax.nn.softplus(self.De[Z_i, Z_j])
-        pbe1 = self.pbe1[Z_i, Z_j]
-        pbe2 = jax.nn.softplus(self.pbe2[Z_i, Z_j] + 1.0)
-
-        r0_ij = (r0_i + r0_j) / 2
-
-        bo_terms = jnp.exp(-po_coeff * ((dr / r0_ij)[:, None] ** po_exp)) * cutoff
-        bo_ij = jnp.sum(bo_terms, axis=1)
-
-        E_ij = -De * bo_ij * jnp.exp(pbe1 * (1 - (bo_ij**pbe2)))
-
-        if self.apply_mask:
-            E_ij = mask_by_neighbor(E_ij, idx)
-        E = fp64_sum(E_ij)
-
-        return E
->>>>>>> 08799260
+        return fp64_sum(E)