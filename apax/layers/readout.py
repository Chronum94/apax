from dataclasses import field
from typing import Any, Callable, List

import flax.linen as nn
import jax.numpy as jnp

from apax.layers.activation import swish
from apax.layers.ntk_linear import NTKLinear


class AtomisticReadout(nn.Module):
    units: List[int] = field(default_factory=lambda: [512, 512])
    activation_fn: Callable = swish
    w_init: str = "normal"
    b_init: str = "zeros"
    use_ntk: bool = True
    n_shallow_ensemble: int = 0
    is_feature_fn: bool = False
    dtype: Any = jnp.float32

    def setup(self):
<<<<<<< HEAD
        units = [u for u in self.units]
        if not self.is_feature_fn:
            readout_unit = [1]
            if self.n_shallow_ensemble > 0:
                readout_unit = [self.n_shallow_ensemble]
            units += readout_unit
=======
        readout_unit = [1]
        if self.n_shallow_ensemble > 0:
            readout_unit = [self.n_shallow_ensemble]
        units = list(self.units) + readout_unit
>>>>>>> 843843aa
        dense = []
        for ii, n_hidden in enumerate(units):
            layer = NTKLinear(
                n_hidden,
                w_init=self.w_init,
                b_init=self.b_init,
                use_ntk=self.use_ntk,
                dtype=self.dtype,
                name=f"dense_{ii}",
            )
            dense.append(layer)
            if ii < len(units) - 1:
                dense.append(swish)
        self.sequential = nn.Sequential(dense, name="readout")

    def __call__(self, x):
        h = self.sequential(x)
        return h<|MERGE_RESOLUTION|>--- conflicted
+++ resolved
@@ -19,19 +19,12 @@
     dtype: Any = jnp.float32
 
     def setup(self):
-<<<<<<< HEAD
         units = [u for u in self.units]
         if not self.is_feature_fn:
             readout_unit = [1]
             if self.n_shallow_ensemble > 0:
                 readout_unit = [self.n_shallow_ensemble]
-            units += readout_unit
-=======
-        readout_unit = [1]
-        if self.n_shallow_ensemble > 0:
-            readout_unit = [self.n_shallow_ensemble]
-        units = list(self.units) + readout_unit
->>>>>>> 843843aa
+            units = list(self.units) + readout_unit
         dense = []
         for ii, n_hidden in enumerate(units):
             layer = NTKLinear(
