import numpy as np

from apax.config import ModelConfig
from apax.layers.descriptor.basis_functions import (
    BesselBasis,
    GaussianBasis,
    RadialFunction,
)
from apax.layers.descriptor.gaussian_moment_descriptor import GaussianMomentDescriptor
from apax.layers.empirical import ZBLRepulsion
from apax.layers.readout import AtomisticReadout
from apax.layers.scaling import PerElementScaleShift
from apax.model.gmnn import (
    AtomisticModel,
    EnergyDerivativeModel,
    EnergyModel,
    ShallowEnsembleModel,
)


class ModelBuilder:
    def __init__(self, model_config: ModelConfig, n_species: int = 119):
        self.config = model_config
        self.n_species = n_species

    def build_basis_function(self):

        basis_config = self.config["basis"]
        name = basis_config["name"]

        if name == "gaussian":
            basis_fn = GaussianBasis(
                n_basis=basis_config["n_basis"],
                r_min=basis_config["r_min"],
                r_max=basis_config["r_max"],
                dtype=self.config["descriptor_dtype"],
            )
        elif name == "bessel":
            basis_fn = BesselBasis(
                n_basis=basis_config["n_basis"],
                r_max=basis_config["r_max"],
                dtype=self.config["descriptor_dtype"],
            )
        else:
            raise ValueError("unknown basis requested")
        return basis_fn

    def build_radial_function(self):
        basis_fn = self.build_basis_function()

        if self.config["basis"]["name"] == "gaussian":
            use_embed_norm = True
            one_sided_dist = False
        else:
            use_embed_norm = False
            one_sided_dist = True

        radial_fn = RadialFunction(
            n_radial=self.config["n_radial"],
            basis_fn=basis_fn,
            n_species=self.n_species,
            emb_init=self.config["emb_init"],
            use_embed_norm=use_embed_norm,
            one_sided_dist=one_sided_dist,
            dtype=self.config["descriptor_dtype"],
        )
        return radial_fn

    def build_descriptor(
        self,
        apply_mask,
    ):
        radial_fn = self.build_radial_function()
        descriptor = GaussianMomentDescriptor(
            radial_fn=radial_fn,
            n_contr=self.config["n_contr"],
            dtype=self.config["descriptor_dtype"],
            apply_mask=apply_mask,
        )
        return descriptor

    def build_readout(self):
        readout = AtomisticReadout(
            units=self.config["nn"],
            b_init=self.config["b_init"],
<<<<<<< HEAD
            n_shallow_ensemble=self.config["n_shallow_ensemble"],
=======
            w_init=self.config["w_init"],
            use_ntk=self.config["use_ntk"],
>>>>>>> 7be10c20
            dtype=self.config["readout_dtype"],
        )
        return readout

    def build_scale_shift(self, scale, shift):
        scale_shift = PerElementScaleShift(
            n_species=self.n_species,
            scale=scale,
            shift=shift,
            dtype=self.config["scale_shift_dtype"],
        )
        return scale_shift

    def build_atomistic_model(
        self,
        scale,
        shift,
        apply_mask,
    ):
        descriptor = self.build_descriptor(apply_mask)
        readout = self.build_readout()
        scale_shift = self.build_scale_shift(scale, shift)

        atomistic_model = AtomisticModel(descriptor, readout, scale_shift)
        return atomistic_model

    def build_energy_model(
        self,
        scale=1.0,
        shift=0.0,
        apply_mask=True,
        init_box: np.array = np.array([0.0, 0.0, 0.0]),
        inference_disp_fn=None,
    ):
        atomistic_model = self.build_atomistic_model(
            scale,
            shift,
            apply_mask,
        )
        corrections = []
        if self.config["use_zbl"]:
            repulsion = ZBLRepulsion(
                apply_mask=apply_mask,
                r_max=self.config["basis"]["r_max"],
            )
            corrections.append(repulsion)

        model = EnergyModel(
            atomistic_model,
            corrections=corrections,
            init_box=init_box,
            inference_disp_fn=inference_disp_fn,
        )
        return model

    def build_energy_derivative_model(
        self,
        scale=1.0,
        shift=0.0,
        apply_mask=True,
        init_box: np.array = np.array([0.0, 0.0, 0.0]),
        inference_disp_fn=None,
    ):
        energy_model = self.build_energy_model(
            scale,
            shift,
            apply_mask,
            init_box=init_box,
            inference_disp_fn=inference_disp_fn,
        )
        if self.config["n_shallow_ensemble"] > 0:
            model = ShallowEnsembleModel(
                energy_model,
                calc_stress=self.config["calc_stress"],
            )
        else:
            model = EnergyDerivativeModel(
                energy_model,
                calc_stress=self.config["calc_stress"],
            )
        return model<|MERGE_RESOLUTION|>--- conflicted
+++ resolved
@@ -83,12 +83,9 @@
         readout = AtomisticReadout(
             units=self.config["nn"],
             b_init=self.config["b_init"],
-<<<<<<< HEAD
-            n_shallow_ensemble=self.config["n_shallow_ensemble"],
-=======
             w_init=self.config["w_init"],
             use_ntk=self.config["use_ntk"],
->>>>>>> 7be10c20
+            n_shallow_ensemble=self.config["n_shallow_ensemble"],
             dtype=self.config["readout_dtype"],
         )
         return readout
