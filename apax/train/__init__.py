--- conflicted
+++ resolved
@@ -1,9 +1,4 @@
 import tensorflow as tf
-<<<<<<< HEAD
-
-tf.config.set_visible_devices([], "GPU")
-=======
->>>>>>> ae63e28a
 
 tf.config.set_visible_devices([], "GPU")
 import lazy_loader as lazy
