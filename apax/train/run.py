import logging
import os
from pathlib import Path
from typing import List

import jax
import numpy as np
<<<<<<< HEAD
import tensorflow as tf
from ase import Atoms
from keras.callbacks import CSVLogger, TensorBoard
=======
from flax.core.frozen_dict import freeze
>>>>>>> f632d22e

from apax.config import LossConfig, parse_config
from apax.data.initialization import initialize_dataset, load_data_files
from apax.model import ModelBuilder
from apax.optimizer import get_opt
<<<<<<< HEAD
from apax.train.checkpoints import create_params, create_train_state, load_params
=======
from apax.train.callbacks import initialize_callbacks
from apax.train.checkpoints import load_params
>>>>>>> f632d22e
from apax.train.loss import Loss, LossCollection
from apax.train.metrics import initialize_metrics
from apax.train.trainer import fit
from apax.transfer_learning import param_transfer
from apax.utils.random import seed_py_np_tf

log = logging.getLogger(__name__)


def setup_logging(log_file, log_level):
    log_levels = {
        "debug": logging.DEBUG,
        "info": logging.INFO,
        "warning": logging.WARNING,
        "error": logging.ERROR,
        "critical": logging.CRITICAL,
    }

    while len(logging.root.handlers) > 0:
        logging.root.removeHandler(logging.root.handlers[-1])

    logging.basicConfig(filename=log_file, level=log_levels[log_level])


def initialize_loss_fn(loss_config_list: List[LossConfig]) -> LossCollection:
    log.info("Initializing Loss Function")
    loss_funcs = []
    for loss in loss_config_list:
        loss_funcs.append(Loss(**loss.model_dump()))
    return LossCollection(loss_funcs)


def run(user_config, log_file="train.log", log_level="error"):
    setup_logging(log_file, log_level)
    log.info("Loading user config")
    config = parse_config(user_config)

    seed_py_np_tf(config.seed)
    rng_key = jax.random.PRNGKey(config.seed)

    experiment = Path(config.data.experiment)
    directory = Path(config.data.directory)
    model_version_path = directory / experiment
    log.info("Initializing directories")
    model_version_path.mkdir(exist_ok=True)
    config.dump_config(model_version_path)

    callbacks = initialize_callbacks(config.callbacks, model_version_path)
    loss_fn = initialize_loss_fn(config.loss)
    Metrics = initialize_metrics(config.metrics)

    train_raw_ds, val_raw_ds = load_data_files(config.data, model_version_path)
    train_ds, ds_stats = initialize_dataset(config, train_raw_ds)
    val_ds = initialize_dataset(config, val_raw_ds, calc_stats=False)

    train_ds.set_batch_size(config.data.batch_size)
    val_ds.set_batch_size(config.data.val_batch_size)

    log.info("Initializing Model")
    sample_input, init_box = train_ds.init_input()

    builder = ModelBuilder(config.model.get_dict())
    model = builder.build_energy_derivative_model(
        scale=ds_stats.elemental_scale,
        shift=ds_stats.elemental_shift,
        apply_mask=True,
        init_box=init_box,
    )
    batched_model = jax.vmap(model.apply, in_axes=(None, 0, 0, 0, 0, 0))

<<<<<<< HEAD
    params, rng_key = create_params(model, rng_key, sample_input, config.n_models)

=======
    # TODO rework optimizer initialization and lr keywords
>>>>>>> f632d22e
    steps_per_epoch = train_ds.steps_per_epoch()
    n_epochs = config.n_epochs
    transition_steps = steps_per_epoch * n_epochs - config.optimizer.transition_begin
    tx = get_opt(
        params,
        transition_steps=transition_steps,
        **config.optimizer.model_dump(),
    )

    state = create_train_state(batched_model, params, tx)

    base_checkpoint = config.checkpoints.base_model_checkpoint
    do_transfer_learning = base_checkpoint is not None
    if do_transfer_learning:
        source_params = load_params(base_checkpoint)
        log.info("Transferring parameters from %s", base_checkpoint)
        params = param_transfer(
            source_params, state.params, config.checkpoints.reset_layers
        )
        state.replace(params=params)

    fit(
        state,
        train_ds,
        loss_fn,
        Metrics,
        callbacks,
        n_epochs,
        ckpt_dir=os.path.join(config.data.directory, config.data.experiment),
        ckpt_interval=config.checkpoints.ckpt_interval,
        val_ds=val_ds,
        sam_rho=config.optimizer.sam_rho,
        patience=config.patience,
        disable_pbar=config.progress_bar.disable_epoch_pbar,
        is_ensemble=config.n_models > 1,
    )<|MERGE_RESOLUTION|>--- conflicted
+++ resolved
@@ -5,24 +5,13 @@
 
 import jax
 import numpy as np
-<<<<<<< HEAD
-import tensorflow as tf
-from ase import Atoms
-from keras.callbacks import CSVLogger, TensorBoard
-=======
-from flax.core.frozen_dict import freeze
->>>>>>> f632d22e
 
 from apax.config import LossConfig, parse_config
 from apax.data.initialization import initialize_dataset, load_data_files
 from apax.model import ModelBuilder
 from apax.optimizer import get_opt
-<<<<<<< HEAD
+from apax.train.callbacks import initialize_callbacks
 from apax.train.checkpoints import create_params, create_train_state, load_params
-=======
-from apax.train.callbacks import initialize_callbacks
-from apax.train.checkpoints import load_params
->>>>>>> f632d22e
 from apax.train.loss import Loss, LossCollection
 from apax.train.metrics import initialize_metrics
 from apax.train.trainer import fit
@@ -93,12 +82,11 @@
     )
     batched_model = jax.vmap(model.apply, in_axes=(None, 0, 0, 0, 0, 0))
 
-<<<<<<< HEAD
     params, rng_key = create_params(model, rng_key, sample_input, config.n_models)
 
-=======
+    params, rng_key = create_params(model, rng_key, sample_input, config.n_models)
+
     # TODO rework optimizer initialization and lr keywords
->>>>>>> f632d22e
     steps_per_epoch = train_ds.steps_per_epoch()
     n_epochs = config.n_epochs
     transition_steps = steps_per_epoch * n_epochs - config.optimizer.transition_begin
