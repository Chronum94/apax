import functools
import logging
import time
from functools import partial
from typing import Callable, Optional

import jax
import jax.numpy as jnp
import numpy as np
from clu import metrics
from flax.training.train_state import TrainState
from jax.experimental import mesh_utils
from jax.sharding import PositionalSharding
from tqdm import trange

from apax.data.input_pipeline import InMemoryDataset
from apax.train.checkpoints import CheckpointManager, load_state
from apax.train.parameters import EMAParameters

log = logging.getLogger(__name__)


def fit(
    state: TrainState,
    train_ds: InMemoryDataset,
    loss_fn,
    Metrics: metrics.Collection,
    callbacks: list,
    n_epochs: int,
    ckpt_dir,
    ckpt_interval: int = 1,
    val_ds: Optional[InMemoryDataset] = None,
    patience: Optional[int] = None,
    disable_pbar: bool = False,
    disable_batch_pbar: bool = True,
    is_ensemble=False,
    data_parallel=True,
    ema_handler: Optional[EMAParameters] = None,
):
    """
    Trains the model using the provided training dataset.

    Parameters
    ----------
    state :
        The initial state of the model.
    train_ds : InMemoryDataset
        The training dataset.
    loss_fn :
        The loss function to be minimized.
    Metrics metrics.Collection :
        Collection of metrics to evaluate during training.
    callbacks : list
        List of callback functions to be executed during training.
    n_epochs : int
        Number of epochs for training.
    ckpt_dir:
        Directory to save checkpoints.
    ckpt_interval : int, default = 1
        Interval for saving checkpoints.
    val_ds : InMemoryDataset, default = None
        Validation dataset.
    patience : int, default = None
        Patience for early stopping.
    disable_pbar : bool, default = False
        Whether to disable progress bar for epochs..
    disable_batch_pbar : bool, default = True
        Whether to disable progress bar for batches.
    is_ensemble : bool, default = False
        Whether the model is an ensemble.
    data_parallel : bool, default = True
        Whether to use data parallelism.
    """

    log.info("Beginning Training")
    callbacks.on_train_begin()

    latest_dir = ckpt_dir / "latest"
    best_dir = ckpt_dir / "best"
    ckpt_manager = CheckpointManager()

    train_step, val_step = make_step_fns(
        loss_fn, Metrics, model=state.apply_fn, is_ensemble=is_ensemble
    )
    if train_ds.n_jit_steps > 1:
        train_step = jax.jit(functools.partial(jax.lax.scan, train_step))

    state, start_epoch = load_state(state, latest_dir)
    if start_epoch >= n_epochs:
        raise ValueError(
            f"n_epochs <= current epoch from checkpoint ({n_epochs} <= {start_epoch})"
        )
<<<<<<< HEAD
=======

    ema = True
    if ema:
        alpha = 0.9
        ema_handler = EMAParameters(state.params, alpha)
>>>>>>> 99cf4a04

    devices = len(jax.devices())
    if devices > 1 and data_parallel:
        sharding = PositionalSharding(mesh_utils.create_device_mesh((devices,)))
        state = jax.device_put(state, sharding.replicate())
    else:
        sharding = None

    train_steps_per_epoch = train_ds.steps_per_epoch()
    batch_train_ds = train_ds.shuffle_and_batch(sharding)

    if val_ds is not None:
        val_steps_per_epoch = val_ds.steps_per_epoch()
        batch_val_ds = val_ds.batch(sharding)

    best_loss = np.inf
    early_stopping_counter = 0
    epoch_loss = {}
    epoch_pbar = trange(
        start_epoch, n_epochs, desc="Epochs", ncols=100, disable=disable_pbar, leave=True
    )
    for epoch in range(start_epoch, n_epochs):
        epoch_start_time = time.time()
        callbacks.on_epoch_begin(epoch=epoch + 1)

        if ema_handler:
            ema_handler.update(state.params, epoch)

        epoch_loss.update({"train_loss": 0.0})
        train_batch_metrics = Metrics.empty()

        batch_pbar = trange(
            0,
            train_steps_per_epoch,
            desc="Batches",
            ncols=100,
            mininterval=1.0,
            disable=disable_batch_pbar,
            leave=False,
        )

        for batch_idx in range(train_steps_per_epoch):
            callbacks.on_train_batch_begin(batch=batch_idx)

            batch = next(batch_train_ds)
            (
                (state, train_batch_metrics),
                batch_loss,
            ) = train_step(
                (state, train_batch_metrics),
                batch,
            )

            epoch_loss["train_loss"] += jnp.mean(batch_loss)
            callbacks.on_train_batch_end(batch=batch_idx)
            batch_pbar.update()

        epoch_loss["train_loss"] /= train_steps_per_epoch
        epoch_loss["train_loss"] = float(epoch_loss["train_loss"])

        epoch_metrics = {
            f"train_{key}": float(val)
            for key, val in train_batch_metrics.compute().items()
        }

        if ema_handler:
            ema_handler.update(state.params, epoch)
            val_params = ema_handler.ema_params
        else:
            val_params = state.params

        if val_ds is not None:
            epoch_loss.update({"val_loss": 0.0})
            val_batch_metrics = Metrics.empty()

            batch_pbar = trange(
                0,
                val_steps_per_epoch,
                desc="Batches",
                ncols=100,
                mininterval=1.0,
                disable=disable_batch_pbar,
                leave=False,
            )
            for batch_idx in range(val_steps_per_epoch):
                batch = next(batch_val_ds)

                batch_loss, val_batch_metrics = val_step(
                    val_params, batch, val_batch_metrics
                )
                epoch_loss["val_loss"] += batch_loss
                batch_pbar.update()

            epoch_loss["val_loss"] /= val_steps_per_epoch
            epoch_loss["val_loss"] = float(epoch_loss["val_loss"])

            epoch_metrics.update(
                {
                    f"val_{key}": float(val)
                    for key, val in val_batch_metrics.compute().items()
                }
            )

        epoch_metrics.update({**epoch_loss})

        epoch_end_time = time.time()
        epoch_metrics.update({"epoch_time": epoch_end_time - epoch_start_time})

        ckpt = {"model": state, "epoch": epoch}
        if epoch % ckpt_interval == 0:
            ckpt_manager.save_checkpoint(ckpt, epoch, latest_dir)

        if epoch_metrics["val_loss"] < best_loss:
            best_loss = epoch_metrics["val_loss"]
            ckpt_manager.save_checkpoint(ckpt, epoch, best_dir)
            early_stopping_counter = 0
        else:
            early_stopping_counter += 1

        callbacks.on_epoch_end(epoch=epoch, logs=epoch_metrics)

        epoch_pbar.set_postfix(val_loss=epoch_metrics["val_loss"])
        epoch_pbar.update()

        if patience is not None and early_stopping_counter >= patience:
            log.info(
                "Early stopping patience exceeded. Stopping training after"
                f" {epoch} epochs."
            )
            break
    epoch_pbar.close()
    callbacks.on_train_end()

    train_ds.cleanup()
    if val_ds:
        val_ds.cleanup()


def calc_loss(params, inputs, labels, loss_fn, model):
    R, Z, idx, box, offsets = (
        inputs["positions"],
        inputs["numbers"],
        inputs["idx"],
        inputs["box"],
        inputs["offsets"],
    )
    predictions = model(params, R, Z, idx, box, offsets)
    loss = loss_fn(inputs, labels, predictions)
    return loss, predictions


def make_ensemble_update(update_fn: Callable) -> Callable:
    # vmap over train state
    v_update_fn = jax.vmap(update_fn, (0, None, None), (0, 0, 0))

    def ensemble_update_fn(state, inputs, labels):
        loss, predictions, state = v_update_fn(state, inputs, labels)

        mean_predictions = jax.tree_map(lambda x: jnp.mean(x, axis=0), predictions)
        mean_loss = jnp.mean(loss)
        # Should we add std to predictions?
        return mean_loss, mean_predictions, state

    return ensemble_update_fn


def make_ensemble_eval(update_fn: Callable) -> Callable:
    # vmap over train state
    v_update_fn = jax.vmap(update_fn, (0, None, None), (0, 0))

    def ensemble_eval_fn(state, inputs, labels):
        loss, predictions = v_update_fn(state, inputs, labels)

        mean_predictions = jax.tree_map(lambda x: jnp.mean(x, axis=0), predictions)
        mean_loss = jnp.mean(loss)
        return mean_loss, mean_predictions

    return ensemble_eval_fn


def make_step_fns(loss_fn, Metrics, model, is_ensemble):
    loss_calculator = partial(calc_loss, loss_fn=loss_fn, model=model)
    grad_fn = jax.value_and_grad(loss_calculator, 0, has_aux=True)

    def update_step(state, inputs, labels):
        (loss, predictions), grads = grad_fn(state.params, inputs, labels)
        state = state.apply_gradients(grads=grads)
        return loss, predictions, state

    if is_ensemble:
        update_fn = make_ensemble_update(update_step)
        eval_fn = make_ensemble_eval(loss_calculator)
    else:
        update_fn = update_step
        eval_fn = loss_calculator

    @jax.jit
    def train_step(carry, batch):
        state, batch_metrics = carry
        inputs, labels = batch
        loss, predictions, state = update_fn(state, inputs, labels)

        new_batch_metrics = Metrics.single_from_model_output(
            label=labels, prediction=predictions
        )
        batch_metrics = batch_metrics.merge(new_batch_metrics)

        new_carry = (state, batch_metrics)
        return new_carry, loss

    @jax.jit
    def val_step(params, batch, batch_metrics):
        inputs, labels = batch
        loss, predictions = eval_fn(params, inputs, labels)

        new_batch_metrics = Metrics.single_from_model_output(
            label=labels, prediction=predictions
        )
        batch_metrics = batch_metrics.merge(new_batch_metrics)
        return loss, batch_metrics

    return train_step, val_step<|MERGE_RESOLUTION|>--- conflicted
+++ resolved
@@ -90,14 +90,6 @@
         raise ValueError(
             f"n_epochs <= current epoch from checkpoint ({n_epochs} <= {start_epoch})"
         )
-<<<<<<< HEAD
-=======
-
-    ema = True
-    if ema:
-        alpha = 0.9
-        ema_handler = EMAParameters(state.params, alpha)
->>>>>>> 99cf4a04
 
     devices = len(jax.devices())
     if devices > 1 and data_parallel:
@@ -202,7 +194,6 @@
             )
 
         epoch_metrics.update({**epoch_loss})
-
         epoch_end_time = time.time()
         epoch_metrics.update({"epoch_time": epoch_end_time - epoch_start_time})
 
