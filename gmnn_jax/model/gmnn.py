import dataclasses
import logging
from typing import Callable, Iterable, List, Optional, Tuple, Union

import flax.linen as nn
import haiku as hk
import jax
import jax.numpy as jnp
import numpy as np
from jax_md import partition
from jax_md.util import Array, high_precision_sum

from gmnn_jax.config import ModelConfig
from gmnn_jax.layers.activation import swish
from gmnn_jax.layers.descriptor.basis_functions import (
    GaussianBasisFlax,
    RadialFunctionFlax,
)
from gmnn_jax.layers.descriptor.gaussian_moment_descriptor import (
    GaussianMomentDescriptor,
    GaussianMomentDescriptorFlax,
)
from gmnn_jax.layers.masking import mask_by_atom
from gmnn_jax.layers.ntk_linear import NTKLinear
from gmnn_jax.layers.readout import AtomisticReadout
from gmnn_jax.layers.scaling import PerElementScaleShift, PerElementScaleShiftFlax

DisplacementFn = Callable[[Array, Array], Array]
MDModel = Tuple[partition.NeighborFn, Callable, Callable]

log = logging.getLogger(__name__)


class GMNN(hk.Module):
    def __init__(
        self,
        units: List[int],
        displacement: DisplacementFn,
        n_atoms: int,
        n_basis: int = 7,
        n_radial: int = 5,
        n_species: int = 119,
        r_min: float = 0.5,
        r_max: float = 6.0,
        b_init: str = "normal",
        elemental_energies_mean: Optional[Array] = None,
        elemental_energies_std: Optional[Array] = None,
        init_box: Optional[np.array] = np.array([0.0, 0.0, 0.0]),
        descriptor_dtype=jnp.float32,
        readout_dtype=jnp.float32,
        scale_shift_dtype=jnp.float32,
        apply_mask: bool = True,
        name: Optional[str] = None,
    ):
        super().__init__(name)
        self.descriptor = GaussianMomentDescriptor(
            displacement,
            n_basis,
            n_radial,
            n_species,
            n_atoms,
            r_min,
            r_max,
            init_box=init_box,
            dtype=descriptor_dtype,
            name="descriptor",
        )
        units = units + [1]
        dense = []
        for ii, n_hidden in enumerate(units):
            dense.append(
                NTKLinear(
                    n_hidden, b_init=b_init, dtype=readout_dtype, name=f"dense_{ii}"
                )
            )
            if ii < len(units) - 1:
                dense.append(swish)
        self.readout = hk.Sequential(dense, name="readout")

        self.scale_shift = PerElementScaleShift(
            scale=elemental_energies_std,
            shift=elemental_energies_mean,
            n_species=n_species,
            dtype=scale_shift_dtype,
            name="scale_shift",
        )

        self.scale_shift_dtype = scale_shift_dtype

        self.apply_mask = apply_mask

    def __call__(
        self, R: Array, Z: Array, neighbor: partition.NeighborList, box
    ) -> Array:
        gm = self.descriptor(R, Z, neighbor, box)

        h = jax.vmap(self.readout)(gm)
        output = self.scale_shift(h, Z)

        assert output.dtype == self.scale_shift_dtype
        if self.apply_mask:
            output = mask_by_atom(output, Z)

        return output


class AtomisticModel(nn.Module):
    descriptor: nn.Module = GaussianMomentDescriptorFlax()
    readout: nn.Module = AtomisticReadout()
    scale_shift: nn.Module = PerElementScaleShiftFlax()
    mask_atoms: bool = True

    def __call__(
        self, R: Array, Z: Array, neighbor: partition.NeighborList, box
    ) -> Array:
        gm = self.descriptor(R, Z, neighbor.idx, box)
        h = jax.vmap(self.readout)(gm)
        output = self.scale_shift(h, Z)

        if self.mask_atoms:
            output = mask_by_atom(output, Z)

        return output


def fp64_sum(
    X: Array, axis: Optional[Union[Iterable[int], int]] = None, keepdims: bool = False
):
    dtyp = jnp.float64
    result = jnp.sum(X, axis=axis, dtype=dtyp, keepdims=keepdims)
    return result


class EnergyModel(nn.Module):
    atomistic_model: AtomisticModel = AtomisticModel()

    def __call__(self, R: Array, Z: Array, neighbor: partition.NeighborList, box):
        atomic_energies = self.atomistic_model(R, Z, neighbor, box=box)
        total_energy = fp64_sum(atomic_energies)
        return total_energy


class EnergyForceModel(nn.Module):
    atomistic_model: AtomisticModel = AtomisticModel()

    def __call__(self, R: Array, Z: Array, idx: Array, box):
        neighbor = NeighborSpoof(idx)

        def energy_fn(R, Z, neighbor, box):
            atomic_energies = self.atomistic_model(R, Z, neighbor, box=box)
            total_energy = fp64_sum(atomic_energies)
            return total_energy

        energy, neg_forces = jax.value_and_grad(energy_fn)(R, Z, neighbor, box)
        forces = -neg_forces
        prediction = {"energy": energy, "forces": forces}
        return prediction


class ModelBuilder:
    def __init__(self, model_config: ModelConfig, n_species):
        self.config = model_config
        self.n_species = n_species

    def build_basis_function(self):
        basis_fn = GaussianBasisFlax(
            n_basis=self.config["n_basis"],
            r_min=self.config["r_min"],
            r_max=self.config["r_max"],
            dtype=self.config["descriptor_dtype"],
        )
        return basis_fn

    def build_radial_function(self):
        basis_fn = self.build_basis_function()
        radial_fn = RadialFunctionFlax(
            n_radial=self.config["n_radial"],
            basis_fn=basis_fn,
            n_species=self.n_species,
            dtype=self.config["descriptor_dtype"],
        )
        return radial_fn

    def build_descriptor(
        self, displacement_fn, apply_mask, init_box: np.array = np.array([0.0, 0.0, 0.0])
    ):
        radial_fn = self.build_radial_function()
        descriptor = GaussianMomentDescriptorFlax(
            displacement_fn=displacement_fn,
            radial_fn=radial_fn,
            dtype=self.config["descriptor_dtype"],
            apply_mask=apply_mask,
            init_box=init_box,
        )
        return descriptor

    def build_readout(self):
        readout = AtomisticReadout(
            units=self.config["nn"],
            b_init=self.config["b_init"],
            dtype=self.config["readout_dtype"],
        )
        return readout

    def build_scale_shift(self, scale, shift):
        scale_shift = PerElementScaleShiftFlax(
            n_species=self.n_species,
            scale=scale,
            shift=shift,
            dtype=self.config["scale_shift_dtype"],
        )
        return scale_shift

    def build_atomistic_model(
        self,
        displacement_fn,
        scale,
        shift,
        apply_mask,
        init_box: np.array = np.array([0.0, 0.0, 0.0]),
    ):
        descriptor = self.build_descriptor(displacement_fn, apply_mask, init_box=init_box)
        readout = self.build_readout()
        scale_shift = self.build_scale_shift(scale, shift)

        atomistic_model = AtomisticModel(descriptor, readout, scale_shift)
        return atomistic_model

<<<<<<< HEAD
    def build_energy_model(
        self,
        displacement_fn,
        scale,
        shift,
        apply_mask,
        init_box: np.array = np.array([0.0, 0.0, 0.0]),
    ):
        atomistic_model = self.build_atomistic_model(
            displacement_fn, scale, shift, apply_mask, init_box=init_box
        )
        model = EnergyModel(atomistic_model)
        return model

    def build_energy_force_model(
        self,
        displacement_fn,
        scale,
        shift,
        apply_mask,
        init_box: np.array = np.array([0.0, 0.0, 0.0]),
    ):
        atomistic_model = self.build_atomistic_model(
            displacement_fn, scale, shift, apply_mask, init_box=init_box
        )
=======
    def build_energy_model(self, displacement_fn, scale=None, shift=None, apply_mask=True):
        atomistic_model = self.build_atomistic_model(displacement_fn, scale, shift, apply_mask)
        model = EnergyModel(atomistic_model)
        return model

    def build_energy_force_model(self, displacement_fn, scale=None, shift=None, apply_mask=True):
        atomistic_model = self.build_atomistic_model(displacement_fn, scale, shift, apply_mask)
>>>>>>> 2a8ac66f
        model = EnergyForceModel(atomistic_model)
        return model


def get_md_model(
    atomic_numbers: Array,
    displacement: DisplacementFn,
    nn: List[int] = [512, 512],
    box: Optional[np.array] = np.array([0.0, 0.0, 0.0]),
    r_max: float = 6.0,
    n_basis: int = 7,
    n_radial: int = 5,
    dr_threshold: float = 0.5,
    nl_format: partition.NeighborListFormat = partition.Sparse,
    descriptor_dtype=jnp.float32,
    readout_dtype=jnp.float32,
    scale_shift_dtype=jnp.float32,
    **neighbor_kwargs,
) -> MDModel:
    default_box = 100
    if np.all(box < 1e-6):
        box = default_box

    neighbor_fn = partition.neighbor_list(
        displacement,
        box,
        r_max,
        dr_threshold,
        fractional_coordinates=False,
        format=nl_format,
        **neighbor_kwargs,
    )

    n_atoms = atomic_numbers.shape[0]
    Z = jnp.asarray(atomic_numbers)
    # casting ot python int prevents n_species from becoming a tracer,
    # which causes issues in the NVT `apply_fn`
    n_species = int(np.max(Z) + 1)

    @hk.without_apply_rng
    @hk.transform
    def model(R, neighbor):
        gmnn = GMNN(
            nn,
            displacement,
            n_atoms=n_atoms,
            n_basis=n_basis,
            n_radial=n_radial,
            n_species=n_species,
            r_max=r_max,
            descriptor_dtype=descriptor_dtype,
            readout_dtype=readout_dtype,
            scale_shift_dtype=scale_shift_dtype,
        )
        out = gmnn(R, Z, neighbor, jnp.array([0.0, 0.0, 0.0]))
        return high_precision_sum(out)

    return neighbor_fn, model


@dataclasses.dataclass
class NeighborSpoof:
    idx: jnp.array


def get_training_model(
    n_atoms: int,
    n_species: int,
    displacement_fn: DisplacementFn,
    nn: List[int],
    n_basis: int = 7,
    n_radial: int = 5,
    r_min: float = 0.5,
    r_max: float = 6.0,
    b_init: str = "normal",
    elemental_energies_mean: Optional[Array] = None,
    elemental_energies_std: Optional[Array] = None,
    init_box: Optional[np.array] = np.array([0.0, 0.0, 0.0]),
    descriptor_dtype=jnp.float32,
    readout_dtype=jnp.float32,
    scale_shift_dtype=jnp.float32,
) -> Tuple[Callable, Callable]:
    log.info("Bulding Model")

    @hk.without_apply_rng
    @hk.transform
    def model(R, Z, idx, box):
        gmnn = GMNN(
            nn,
            displacement_fn,
            n_atoms=n_atoms,
            n_basis=n_basis,
            n_radial=n_radial,
            n_species=n_species,
            r_min=r_min,
            r_max=r_max,
            b_init=b_init,
            elemental_energies_mean=elemental_energies_mean,
            elemental_energies_std=elemental_energies_std,
            init_box=init_box,
            descriptor_dtype=descriptor_dtype,
            readout_dtype=readout_dtype,
            scale_shift_dtype=scale_shift_dtype,
        )
        neighbor = NeighborSpoof(idx)

        def energy_fn(R, Z, neighbor, box):
            out = gmnn(R, Z, neighbor, box)
            # mask = partition.neighbor_list_mask(neighbor)
            # out = out * mask
            energy = high_precision_sum(out)
            return energy

        energy, neg_forces = jax.value_and_grad(energy_fn)(R, Z, neighbor, box)
        forces = -neg_forces
        prediction = {"energy": energy, "forces": forces}
        return prediction

    return model<|MERGE_RESOLUTION|>--- conflicted
+++ resolved
@@ -226,13 +226,12 @@
         atomistic_model = AtomisticModel(descriptor, readout, scale_shift)
         return atomistic_model
 
-<<<<<<< HEAD
     def build_energy_model(
         self,
         displacement_fn,
-        scale,
-        shift,
-        apply_mask,
+        scale=None,
+        shift=None,
+        apply_mask=True,
         init_box: np.array = np.array([0.0, 0.0, 0.0]),
     ):
         atomistic_model = self.build_atomistic_model(
@@ -244,23 +243,14 @@
     def build_energy_force_model(
         self,
         displacement_fn,
-        scale,
-        shift,
-        apply_mask,
+        scale=None,
+        shift=None,
+        apply_mask=True,
         init_box: np.array = np.array([0.0, 0.0, 0.0]),
     ):
         atomistic_model = self.build_atomistic_model(
             displacement_fn, scale, shift, apply_mask, init_box=init_box
         )
-=======
-    def build_energy_model(self, displacement_fn, scale=None, shift=None, apply_mask=True):
-        atomistic_model = self.build_atomistic_model(displacement_fn, scale, shift, apply_mask)
-        model = EnergyModel(atomistic_model)
-        return model
-
-    def build_energy_force_model(self, displacement_fn, scale=None, shift=None, apply_mask=True):
-        atomistic_model = self.build_atomistic_model(displacement_fn, scale, shift, apply_mask)
->>>>>>> 2a8ac66f
         model = EnergyForceModel(atomistic_model)
         return model
 
