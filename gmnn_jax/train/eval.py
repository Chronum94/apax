import logging
import os
import time
from pathlib import Path

import jax
import jax.numpy as jnp
import numpy as np
import yaml
from flax.training import checkpoints
from tqdm import trange

from gmnn_jax.config import Config
from gmnn_jax.data.input_pipeline import (
    TFPipeline,
    create_dict_dataset,
    initialize_nbr_displacement_fns,
)
from gmnn_jax.data.statistics import energy_per_element
from gmnn_jax.model.gmnn import get_training_model
from gmnn_jax.train.metrics import initialize_metrics
from gmnn_jax.train.run import (
    find_largest_system,
    initialize_callbacks,
    initialize_loss_fn,
)
from gmnn_jax.train.trainer import make_step_fns
from gmnn_jax.utils.data import load_data, split_atoms, split_label
from gmnn_jax.utils.random import seed_py_np_tf

log = logging.getLogger(__name__)


def get_test_idxs(atoms_list, used_idxs, n_test=-1):
    idxs = np.arange(len(atoms_list))
    test_idxs = np.setdiff1d(idxs, used_idxs)
    np.random.shuffle(test_idxs)
    if n_test != -1:
        test_idxs = test_idxs[:n_test]

    return test_idxs


def load_test_data(
    config, model_version_path, eval_path, n_test=-1
):  # TODO double code run.py in progress
    log.info("Running Input Pipeline")
    if config.data.data_path is not None:
        log.info(f"Read data file {config.data.data_path}")
        atoms_list, label_dict = load_data(config.data.data_path)

        idxs_dict = np.load(model_version_path / "train_val_idxs.npz")

        used_idxs = idxs_dict["train_idxs"]
        np.append(used_idxs, idxs_dict["val_idxs"])

        test_idxs = get_test_idxs(atoms_list, used_idxs, n_test)

        os.makedirs(eval_path, exist_ok=True)
        np.savez(
            os.path.join(eval_path, "test_idxs"),
            test_idxs=test_idxs,
        )

        test_atoms_list, _ = split_atoms(atoms_list, test_idxs)
        test_label_dict, _ = split_label(label_dict, test_idxs)

    elif config.data.test_data_path is not None:
        log.info(f"Read test data file {config.data.test_data_path}")
        test_atoms_list, test_label_dict = load_data(config.data.test_data_path)
    else:
        raise ValueError("input data path/paths not defined")

    return test_atoms_list, test_label_dict


def initialize_test_dataset(test_atoms_list, test_label_dict, config):
    ds_stats = energy_per_element(
        test_atoms_list, lambd=config.data.energy_regularisation
    )
    displacement_fn, neighbor_fn = initialize_nbr_displacement_fns(
        test_atoms_list[0], config.model.r_max
    )
    ds_stats.displacement_fn = displacement_fn

    test_inputs, test_labels = create_dict_dataset(
        test_atoms_list,
        neighbor_fn,
        test_label_dict,
        disable_pbar=config.progress_bar.disable_nl_pbar,
    )

    max_atoms, max_nbrs = find_largest_system([test_inputs])
    ds_stats.n_atoms = max_atoms

    test_ds = TFPipeline(
        test_inputs,
        test_labels,
        1,
        config.data.batch_size,
        max_atoms=max_atoms,
        max_nbrs=max_nbrs,
        buffer_size=config.data.shuffle_buffer_size,
    )

    return test_ds, ds_stats


def load_params(model_version_path):
    best_dir = model_version_path / "best"
    log.info(f"load checkpoint from {best_dir}")
    raw_restored = checkpoints.restore_checkpoint(best_dir, target=None, step=None)
    params = jax.tree_map(jnp.asarray, raw_restored["model"]["params"])

    return params


def predict(model, params, Metrics, loss_fn, test_ds, callbacks):
    callbacks.on_train_begin()
    _, test_step_fn = make_step_fns(loss_fn, Metrics, model=model)

    test_steps_per_epoch = test_ds.steps_per_epoch()
    batch_test_ds = test_ds.shuffle_and_batch()

    epoch_loss = {}
    epoch_start_time = time.time()

    epoch_loss.update({"test_loss": 0.0})
    test_metrics = Metrics.empty()
    with trange(
        0, test_steps_per_epoch, desc="Batches", ncols=100, disable=False, leave=True
    ) as batch_pbar:
        for batch_idx in range(test_steps_per_epoch):
            inputs, labels = next(batch_test_ds)

            test_metrics, batch_loss = test_step_fn(params, inputs, labels, test_metrics)

            epoch_loss["test_loss"] += batch_loss
            batch_pbar.set_postfix(test_loss=epoch_loss["test_loss"] / batch_idx)
            batch_pbar.update()

    epoch_loss["test_loss"] /= test_steps_per_epoch
    epoch_loss["test_loss"] = float(epoch_loss["test_loss"])
    epoch_metrics = {
        f"test_{key}": float(val) for key, val in test_metrics.compute().items()
    }
    epoch_metrics.update({**epoch_loss})
    epoch_end_time = time.time()
    epoch_metrics.update({"epoch_time": epoch_end_time - epoch_start_time})
    callbacks.on_epoch_end(epoch=1, logs=epoch_metrics)
    callbacks.on_train_end()


def eval_model(config_path, n_test=-1, log_file="eval.log", log_level="error"):
    log_levels = {
        "debug": logging.DEBUG,
        "info": logging.INFO,
        "warning": logging.WARNING,
        "error": logging.ERROR,
        "critical": logging.CRITICAL,
    }
    logging.basicConfig(filename=log_file, level=log_levels[log_level])

    log.info("Start model evaluation")
    log.info("Loading user config")
    if isinstance(config_path, (str, os.PathLike)):
        with open(config_path, "r") as stream:
            config = yaml.safe_load(stream)

    config = Config.parse_obj(config)

    seed_py_np_tf(config.seed)

    model_version_path = Path(config.data.model_path) / config.data.model_name
    eval_path = model_version_path / "eval"

    callbacks = initialize_callbacks(config.callbacks, eval_path)
    loss_fn = initialize_loss_fn(config.loss)
    Metrics = initialize_metrics(config.metrics)

    test_atoms_list, test_label_dict = load_test_data(
        config, model_version_path, eval_path, n_test
    )

<<<<<<< HEAD
    test_ds = InputPipeline(
        config.model.r_max,
        1,
        config.data.valid_batch_size,
        test_atoms_list,
        test_label_dict,
        config.data.shuffle_buffer_size,
        disable_pbar=config.progress_bar.disable_nl_pbar,
        pos_unit=config.data.pos_unit,
        energy_unit=config.data.energy_unit,
    )
=======
    test_ds, ds_stats = initialize_test_dataset(test_atoms_list, test_label_dict, config)
>>>>>>> 556096d2

    model_dict = config.model.get_dict()

    gmnn = get_training_model(
        n_atoms=ds_stats.n_atoms,
        n_species=ds_stats.n_species,
        displacement_fn=ds_stats.displacement_fn,
        elemental_energies_mean=ds_stats.elemental_shift,
        elemental_energies_std=ds_stats.elemental_scale,
        **model_dict,
    )

    model = jax.vmap(gmnn.apply, in_axes=(None, 0, 0, 0))

    params = load_params(model_version_path)

    predict(model, params, Metrics, loss_fn, test_ds, callbacks)<|MERGE_RESOLUTION|>--- conflicted
+++ resolved
@@ -182,21 +182,7 @@
         config, model_version_path, eval_path, n_test
     )
 
-<<<<<<< HEAD
-    test_ds = InputPipeline(
-        config.model.r_max,
-        1,
-        config.data.valid_batch_size,
-        test_atoms_list,
-        test_label_dict,
-        config.data.shuffle_buffer_size,
-        disable_pbar=config.progress_bar.disable_nl_pbar,
-        pos_unit=config.data.pos_unit,
-        energy_unit=config.data.energy_unit,
-    )
-=======
     test_ds, ds_stats = initialize_test_dataset(test_atoms_list, test_label_dict, config)
->>>>>>> 556096d2
 
     model_dict = config.model.get_dict()
 
