--- conflicted
+++ resolved
@@ -22,11 +22,8 @@
 clu = "^0.0.7"
 jaxtyping = "^0.2.8"
 typer = "^0.7.0"
-<<<<<<< HEAD
+lazy-loader = "^0.2"
 matscipy = "^0.8.0"
-=======
-lazy-loader = "^0.2"
->>>>>>> 3e708a2e
 
 [tool.poetry.scripts]
 apax = 'apax.cli.apax_app:app'
