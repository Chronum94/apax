[tool.poetry]
name = "apax"
version = "0.1.0"
description = "Atomistic Learned Potential Package in JAX"
authors = ["Moritz René Schäfer <schaefer@theochem.uni-stuttgart.de>", "Nico Segreto <segreto@theochem.uni-stuttgart.de>"]
keywords=["machine-learning", "interatomic potentials", "molecular-dynamics"]
license = "MIT"
readme = "README.md"
packages = [{include = "apax"}]

[tool.poetry.dependencies]
python = ">=3.10,<3.12"
numpy = "^1.23"
ase = "^3.22.1"
pydantic = "^1.10.2"
tensorflow-cpu = "^2.11.0"
jax = "0.4.13"
<<<<<<< HEAD
=======
jaxlib = "0.4.13"
>>>>>>> 46772ecc
chex = "^0.1.5"
optax = "^0.1.3"
jax-md = "0.2.5"
einops = "^0.6.0"
clu = "^0.0.7"
jaxtyping = "^0.2.8"
typer = "^0.7.0"
lazy-loader = "^0.2"
matscipy = "^0.8.0"
znh5md = "^0.1.7"
e3nn-jax = "0.19.1"

[tool.poetry.scripts]
apax = 'apax.cli.apax_app:app'

[tool.poetry.group.dev.dependencies]
pytest = "^7.2.0"
pytest-cov = "^4.0.0"
sphinx = "^5.3.0"
sphinx-rtd-theme = "^1.1.1"
pytest-xdist = "^3.0.2"
black = "^22.10.0"
mkdocs = "^1.4.2"
coverage = {extras = ["toml"], version = "^6.4.2"}
matplotlib = "^3.6.2"
pre-commit = "^2.20.0"
isort = "^5.10.1"
flake8 = "^5.0.4"
sphinx-autodoc-typehints = "^1.21.8"

[build-system]
requires = ["poetry-core"]
build-backend = "poetry.core.masonry.api"

[tool.pytest.ini_options]
filterwarnings = ["ignore::FutureWarning:jax.*scatter",]

[tool.black]
line-length = 90
preview = true

[tool.isort]
profile = 'black'
multi_line_output = 3

[tool.coverage.run]
branch = true
source = ["apax"]

[tool.coverage.html]
directory = "coverage_html_report"

[tool.coverage.report]
show_missing = true<|MERGE_RESOLUTION|>--- conflicted
+++ resolved
@@ -15,10 +15,7 @@
 pydantic = "^1.10.2"
 tensorflow-cpu = "^2.11.0"
 jax = "0.4.13"
-<<<<<<< HEAD
-=======
 jaxlib = "0.4.13"
->>>>>>> 46772ecc
 chex = "^0.1.5"
 optax = "^0.1.3"
 jax-md = "0.2.5"
