--- conflicted
+++ resolved
@@ -4,13 +4,8 @@
   temperature_schedule:
     name: piecewise
     T0: 50 # K
-<<<<<<< HEAD
-    values: [100, 200, 1000]
+    temperatures: [100, 200, 1000]
     durations: [10, 10, 10]
-=======
-    temperatures: [100, 200, 1000]
-    durations: [10, 20, 30]
->>>>>>> 7be7a416
 
 duration: 500 # fs
 n_inner: 1
