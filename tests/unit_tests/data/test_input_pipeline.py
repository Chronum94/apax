--- conflicted
+++ resolved
@@ -2,7 +2,6 @@
 import pytest
 import tensorflow as tf
 
-<<<<<<< HEAD
 from gmnn_jax.data.input_pipeline import (
     PadToSpecificSize,
     TFPipeline,
@@ -10,11 +9,7 @@
     initialize_nbr_displacement_fns,
 )
 from gmnn_jax.train.run import find_largest_system
-from gmnn_jax.utils.data import split_atoms
-=======
-from gmnn_jax.data.input_pipeline import InputPipeline, pad_to_largest_element
 from gmnn_jax.utils.data import split_atoms, split_idxs
->>>>>>> ccd1d94f
 from gmnn_jax.utils.random import seed_py_np_tf
 
 
